//
// Created by bjgilhul on 1/5/23.
//

#include "visibility.h"
#include <float.h>
#include <iostream>

namespace polycheck {

    __device__ double
    line_observation( const double* data, int height, int width, int sx, int sy, int ex, int ey ) {
        // Using Bresenham implementation found at:
        //   http://members.chello.at/~easyfilter/Bresenham.pdf
        auto dx = abs(sx-ex);
        auto step_x = sx < ex ? 1 : -1;
        auto dy = -abs(sy-ey);
        auto step_y = sy < ey ? 1 : -1;
        auto error = dx + dy;

        auto observation = 1.0;    // assume the point is initially viewable
        for( ;; ) {
            observation *= (1.0 - data[ sy * width + sx]);
            if( observation < FLT_EPSILON*2 ) {
                break;
            }
            auto e2 = 2 * error;
            if( e2 >= dy ) {
                if( sx == ex ) {
                    break;
                }
                error = error + dy;
                sx += step_x;
            }
            if( e2 <= dx ) {
                if( sy == ey ) {
                    break;
                }
                error += dx;
                sy += step_y;
            }
        }

        return observation;
    }

    __global__ void
    check_visibility(const double *data, const int height, const int width, const int *start,
                          const int *ends, int num_ends, double *results ) {

        auto start_index = blockIdx.x * blockDim.x + threadIdx.x;
        auto stride = blockDim.x * gridDim.x;

        for (auto i = start_index; i < num_ends; i += stride) {
            int ex, ey;
            if( ends == nullptr ) {
                ex = int(i % width);
                ey = int(i / width);
            } else {
                ex = ends[i*2];
                ey = ends[i*2+1];
            }
            results[ey*width + ex] = line_observation( data, height, width, start[0], start[1], ex, ey );
        }
    }

    __global__ void
    check_region_visibility(const double *data, const int height, const int width, const int *starts, int num_starts,
                          const int *ends, int num_ends, double *results ) {

        auto ends_index = blockIdx.x * blockDim.x + threadIdx.x;
        auto ends_stride = blockDim.x * gridDim.x;
        auto starts_index = blockIdx.y * blockDim.y + threadIdx.y;
        auto starts_stride = blockDim.y * gridDim.y;

        for (auto si = starts_index; si < num_starts; si += starts_stride) {
            auto sx = starts[si*2];
            auto sy = starts[si*2+1];

            for (auto ei = ends_index; ei < num_ends; ei += ends_stride) {
                auto ex = ends[ei*2];
                auto ey = ends[ei*2+1];
                results[si * num_ends + ei] = line_observation(data, height, width, sx, sy, ex, ey);
            }
        }
    }


    void
    visibility( const double* data, int height, int width, double* results, const int* start, const int* ends, int num_ends ) {

        double *cuda_data;
        double *cuda_result;
        int *cuda_ends;
        int *cuda_start;

        auto data_size = height * width * sizeof(double);
        auto start_size = 2 * sizeof(int);
        auto ends_size = num_ends * start_size;

        CUDA_CALL(cudaMalloc( &cuda_data, data_size));
        CUDA_CALL(cudaMemcpy( cuda_data, data, data_size, cudaMemcpyHostToDevice));
        CUDA_CALL(cudaMalloc( &cuda_start, start_size));
        CUDA_CALL(cudaMemcpy( cuda_start, start, start_size, cudaMemcpyHostToDevice));
        if( num_ends > 0 ) {
            CUDA_CALL(cudaMalloc( &cuda_ends, ends_size));
            CUDA_CALL(cudaMemcpy( cuda_ends, ends, ends_size, cudaMemcpyHostToDevice));
        } else {
            cuda_ends = nullptr;
            num_ends = height * width;
        }
        CUDA_CALL(cudaMalloc( &cuda_result, data_size));
        CUDA_CALL(cudaMemset(cuda_result, 0, data_size));

        auto block_size = BLOCK_SIZE;
        auto num_blocks = std::max(MAX_BLOCKS, int((num_ends + block_size - 1) / block_size));
        check_visibility<<<num_blocks, block_size>>>(cuda_data, height, width, cuda_start, cuda_ends, num_ends, cuda_result);

        // copy the results back from the device
        CUDA_CALL(cudaMemcpy(results, cuda_result, height * width * sizeof(double), cudaMemcpyDeviceToHost));

        // release the memory
        CUDA_CALL(cudaFree(cuda_data));
        CUDA_CALL(cudaFree(cuda_start));
        CUDA_CALL(cudaFree(cuda_result));
        if( cuda_ends != nullptr){
            CUDA_CALL(cudaFree(cuda_ends));
        }
    }


    void
    visibility_from_region( const double* data, int height, int width, double* results, const int* starts,
                            int num_starts, const int* ends, int num_ends ) {

        double *cuda_data;
        double *cuda_result;
        int *cuda_ends;
        int *cuda_start;

        auto data_size = height * width * sizeof(double);
        auto start_size = num_starts * 2 * sizeof(int);
        auto ends_size = num_ends * 2 * sizeof(int);

        CUDA_CALL(cudaMalloc( &cuda_data, data_size));
        CUDA_CALL(cudaMemcpy( cuda_data, data, data_size, cudaMemcpyHostToDevice));
        CUDA_CALL(cudaMalloc( &cuda_start, start_size));
        CUDA_CALL(cudaMemcpy( cuda_start, starts, start_size, cudaMemcpyHostToDevice));
        CUDA_CALL(cudaMalloc( &cuda_ends, ends_size));
        CUDA_CALL(cudaMemcpy( cuda_ends, ends, ends_size, cudaMemcpyHostToDevice));

        // The space required for results is now a value for each desired end-point, arranged in rows for each
        // desired starting point. NOTE: this can be very large...
        auto results_size = num_starts * num_ends * sizeof(double);
        CUDA_CALL(cudaMalloc( &cuda_result, results_size));
        CUDA_CALL(cudaMemset(cuda_result, 0, results_size));

<<<<<<< HEAD
        auto x_block_size = BLOCK_SIZE / 16;
        auto y_block_size = BLOCK_SIZE / x_block_size;
        dim3 block( x_block_size, y_block_size);
=======
        std::cout << "Calling region visibility check with " << num_starts << " starts and " << num_ends << " ends." << std::endl;

        auto x_block_size = BLOCK_SIZE / Y_BLOCK_SIZE;
        dim3 block( x_block_size, Y_BLOCK_SIZE);
>>>>>>> 8b6b6a9f
        dim3 grid( std::max( 1, std::min(MAX_BLOCKS, int((num_ends + x_block_size - 1) / x_block_size))),
                   std::max( 1, std::min(MAX_BLOCKS, int((num_starts + Y_BLOCK_SIZE - 1) / Y_BLOCK_SIZE))));

        check_region_visibility<<<grid, block>>>(cuda_data, height, width,
                                                 cuda_start, num_starts,
                                                 cuda_ends, num_ends, cuda_result);

        // copy the results back from the device
        CUDA_CALL(cudaMemcpy(results, cuda_result, results_size, cudaMemcpyDeviceToHost));

        // release the memory
        CUDA_CALL(cudaFree(cuda_data));
        CUDA_CALL(cudaFree(cuda_start));
        CUDA_CALL(cudaFree(cuda_result));
        if( cuda_ends != nullptr){
            CUDA_CALL(cudaFree(cuda_ends));
        }
   }



}<|MERGE_RESOLUTION|>--- conflicted
+++ resolved
@@ -155,16 +155,8 @@
         CUDA_CALL(cudaMalloc( &cuda_result, results_size));
         CUDA_CALL(cudaMemset(cuda_result, 0, results_size));
 
-<<<<<<< HEAD
-        auto x_block_size = BLOCK_SIZE / 16;
-        auto y_block_size = BLOCK_SIZE / x_block_size;
-        dim3 block( x_block_size, y_block_size);
-=======
-        std::cout << "Calling region visibility check with " << num_starts << " starts and " << num_ends << " ends." << std::endl;
-
         auto x_block_size = BLOCK_SIZE / Y_BLOCK_SIZE;
         dim3 block( x_block_size, Y_BLOCK_SIZE);
->>>>>>> 8b6b6a9f
         dim3 grid( std::max( 1, std::min(MAX_BLOCKS, int((num_ends + x_block_size - 1) / x_block_size))),
                    std::max( 1, std::min(MAX_BLOCKS, int((num_starts + Y_BLOCK_SIZE - 1) / Y_BLOCK_SIZE))));
 
